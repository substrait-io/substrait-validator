// SPDX-License-Identifier: Apache-2.0

//! Module for parsing/validating expressions.

use crate::input::proto::substrait;
use crate::output::data_type;
use crate::output::diagnostic;
use crate::parse::context;
use crate::util;
use crate::util::string::Describe;
use std::sync::Arc;

pub mod conditionals;
pub mod functions;
pub mod literals;
pub mod misc;
pub mod references;
pub mod subqueries;

/// Description of an expression.
#[derive(Clone, Debug, PartialEq)]
pub enum Expression {
    /// Used for unknown expression types.
    Unresolved,

    /// Used for literals.
    Literal(literals::Literal),

    /// Used for references.
    Reference(Box<references::Reference>),

    /// Used for function calls and conditionals (which, really, are just
    /// builtin function calls).
    Function(String, Vec<functions::FunctionArgument>),

    /// Used for subqueries, or anything else where the "arguments" are too
    /// extensive to be reasonably described; the argument list is always
    /// simply represented with an ellipsis.
    BigFunction(String),

    /// Used to represent the values of a MultiOrList.
    Tuple(Vec<Expression>),

    /// Used for type casts.
    Cast(Arc<data_type::DataType>, Box<Expression>),
}

impl Default for Expression {
    fn default() -> Self {
        Expression::Unresolved
    }
}

impl From<literals::Literal> for Expression {
    fn from(l: literals::Literal) -> Self {
        Expression::Literal(l)
    }
}

impl From<references::Reference> for Expression {
    fn from(r: references::Reference) -> Self {
        Expression::Reference(Box::new(r))
    }
}

impl Describe for Expression {
    fn describe(
        &self,
        f: &mut std::fmt::Formatter<'_>,
        limit: util::string::Limit,
    ) -> std::fmt::Result {
        match self {
            Expression::Unresolved => write!(f, "?"),
            Expression::Literal(x) => x.describe(f, limit),
            Expression::Reference(x) => x.describe(f, limit),
            Expression::Function(name, args) => {
                let (name_limit, args_limit) = limit.split(name.len());
                util::string::describe_identifier(f, name, name_limit)?;
                write!(f, "(")?;
                util::string::describe_sequence(f, args, args_limit, 20, |f, expr, _, limit| {
                    expr.describe(f, limit)
                })?;
                write!(f, ")")
            }
            Expression::BigFunction(name) => util::string::describe_identifier(f, name, limit),
            Expression::Tuple(items) => {
                write!(f, "(")?;
                util::string::describe_sequence(f, items, limit, 20, |f, expr, _, limit| {
                    expr.describe(f, limit)
                })?;
                write!(f, ")")
            }
            Expression::Cast(data_type, expression) => {
                let (type_limit, expr_limit) = limit.split(10);
                write!(f, "(")?;
                data_type.describe(f, type_limit)?;
                write!(f, ")(")?;
                expression.describe(f, expr_limit)?;
                write!(f, ")")
            }
<<<<<<< HEAD
=======
            Expression::EnumVariant(Some(x)) => util::string::describe_identifier(f, x, limit),
            Expression::EnumVariant(None) => write!(f, "-"),
>>>>>>> 941b81dd
        }
    }
}

impl std::fmt::Display for Expression {
    fn fmt(&self, f: &mut std::fmt::Formatter<'_>) -> std::fmt::Result {
        self.display().fmt(f)
    }
}

impl Expression {
    /// Shorthand for a new null literal.
    pub fn new_null(data_type: Arc<data_type::DataType>) -> Expression {
        literals::Literal::new_null(data_type).into()
    }
}

/// Expressions may include enums to support the legacy function argument
/// specification method.
#[derive(Clone, Debug)]
pub enum ExpressionOrEnum {
    /// Used for value arguments or normal expressions.
    Value(Expression),

    /// Used for enum function arguments.
    Enum(Option<String>),
}

impl Default for ExpressionOrEnum {
    fn default() -> Self {
        ExpressionOrEnum::Value(Expression::Unresolved)
    }
}

impl From<Expression> for ExpressionOrEnum {
    fn from(e: Expression) -> Self {
        ExpressionOrEnum::Value(e)
    }
}

impl Describe for ExpressionOrEnum {
    fn describe(
        &self,
        f: &mut std::fmt::Formatter<'_>,
        limit: string_util::Limit,
    ) -> std::fmt::Result {
        match self {
            ExpressionOrEnum::Value(e) => e.describe(f, limit),
            ExpressionOrEnum::Enum(Some(x)) => string_util::describe_identifier(f, x, limit),
            ExpressionOrEnum::Enum(None) => write!(f, "-"),
        }
    }
}

impl std::fmt::Display for ExpressionOrEnum {
    fn fmt(&self, f: &mut std::fmt::Formatter<'_>) -> std::fmt::Result {
        self.display().fmt(f)
    }
}

/// Parse an expression type. Returns a description of said expression.
fn parse_expression_type(
    x: &substrait::expression::RexType,
    y: &mut context::Context,
    enum_allowed: bool,
) -> diagnostic::Result<ExpressionOrEnum> {
    Ok(match x {
        substrait::expression::RexType::Literal(x) => {
            literals::parse_literal(x, y).map(Expression::from)?.into()
        }
        substrait::expression::RexType::Selection(x) => {
            references::parse_field_reference(x.as_ref(), y)
                .map(Expression::from)?
                .into()
        }
        substrait::expression::RexType::ScalarFunction(x) => {
            functions::parse_scalar_function(x, y)?.into()
        }
        substrait::expression::RexType::WindowFunction(x) => {
            functions::parse_window_function(x, y)?.into()
        }
        substrait::expression::RexType::IfThen(x) => {
            conditionals::parse_if_then(x.as_ref(), y)?.into()
        }
        substrait::expression::RexType::SwitchExpression(x) => {
            conditionals::parse_switch(x.as_ref(), y)?.into()
        }
        substrait::expression::RexType::SingularOrList(x) => {
            conditionals::parse_singular_or_list(x.as_ref(), y)?.into()
        }
        substrait::expression::RexType::MultiOrList(x) => {
            conditionals::parse_multi_or_list(x, y)?.into()
        }
        substrait::expression::RexType::Enum(x) => {
            if !enum_allowed {
                diagnostic!(
                    y,
                    Error,
                    IllegalValue,
                    "function option enum variants are not allowed here"
                );
            }
            misc::parse_enum(x, y)?
        }
        substrait::expression::RexType::Cast(x) => misc::parse_cast(x.as_ref(), y)?.into(),
        substrait::expression::RexType::Subquery(x) => {
            subqueries::parse_subquery(x.as_ref(), y)?.into()
        }
    })
}

/// Parse an expression. Returns a description of said expression.
fn parse_expression_internal(
    x: &substrait::Expression,
    y: &mut context::Context,
    enum_allowed: bool,
) -> diagnostic::Result<ExpressionOrEnum> {
    // Parse the expression.
    let (n, e) = proto_required_field!(x, y, rex_type, parse_expression_type, enum_allowed);
    let expression = e.unwrap_or_default();
    let data_type = n.data_type();

    // Describe node.
    y.set_data_type(data_type);
    describe!(y, Expression, "{}", expression);
    summary!(y, "Expression: {:#}", expression);
    Ok(expression)
}

/// Parse a regular expression (anything except a function option enum
/// variant). Returns a description of said expression.
pub fn parse_expression(
    x: &substrait::Expression,
    y: &mut context::Context,
) -> diagnostic::Result<Expression> {
    match parse_expression_internal(x, y, false)? {
        ExpressionOrEnum::Value(x) => Ok(x),
        ExpressionOrEnum::Enum(_) => Err(cause!(IllegalValue, "enums are not allowed here")),
    }
}

/// Parse a predicate expression (a normal expression that yields a boolean).
/// Returns a description of said expression.
pub fn parse_predicate(
    x: &substrait::Expression,
    y: &mut context::Context,
) -> diagnostic::Result<Expression> {
    let expression = parse_expression(x, y)?;
    let data_type = y.data_type();
    if !matches!(
        data_type.class(),
        data_type::Class::Simple(data_type::Simple::Boolean) | data_type::Class::Unresolved
    ) {
        diagnostic!(
            y,
            Error,
            TypeMismatch,
            "predicates must yield booleans, but found {}",
            data_type
        );
    }
    Ok(expression)
}

/// Parse a legacy function argument, which can be an expression or an enum
/// option.
fn parse_legacy_function_argument(
    x: &substrait::Expression,
    y: &mut context::Context,
) -> diagnostic::Result<ExpressionOrEnum> {
    parse_expression_internal(x, y, true)
}<|MERGE_RESOLUTION|>--- conflicted
+++ resolved
@@ -98,11 +98,6 @@
                 expression.describe(f, expr_limit)?;
                 write!(f, ")")
             }
-<<<<<<< HEAD
-=======
-            Expression::EnumVariant(Some(x)) => util::string::describe_identifier(f, x, limit),
-            Expression::EnumVariant(None) => write!(f, "-"),
->>>>>>> 941b81dd
         }
     }
 }
@@ -147,11 +142,11 @@
     fn describe(
         &self,
         f: &mut std::fmt::Formatter<'_>,
-        limit: string_util::Limit,
+        limit: util::string::Limit,
     ) -> std::fmt::Result {
         match self {
             ExpressionOrEnum::Value(e) => e.describe(f, limit),
-            ExpressionOrEnum::Enum(Some(x)) => string_util::describe_identifier(f, x, limit),
+            ExpressionOrEnum::Enum(Some(x)) => util::string::describe_identifier(f, x, limit),
             ExpressionOrEnum::Enum(None) => write!(f, "-"),
         }
     }
